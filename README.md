--- conflicted
+++ resolved
@@ -31,29 +31,11 @@
 	checkout.OptSecretKey("your_secret_key"),
 )
 
+paymentClient := payment.NewClient(client)
+
 // Create new payment
-p, err := payment.NewClient(client).Create(
+p, err := paymentClient.Create(
 	context.Background(),
-<<<<<<< HEAD
-	"create_idempotency_key",
-	&checkout.CreateParams{
-		Source:   checkout.Source{
-			Type: checkout.SourceTypeID,
-			ID:   "src_vjkl7cyod4zejpkk5dwpvla7ca",
-		},
-		Amount:   2000,
-		Currency: "USD",
-	},
-)
-
-// Refund payment
-err = client.Payment().Refund(
-	context.Background(),
-	payment.ID,
-	"refund_idempotency_key",
-	&checkout.RefundParams{
-		Amount: 1000,
-=======
 	"payment_idempotency_key",
 	&payment.CreateParams{
         Source:   payment.CreationSource{
@@ -62,7 +44,16 @@
         },
         Amount:   2000,
         Currency: "USD",
->>>>>>> 2c493a61
+	},
+)
+
+// Refund payment
+err = paymentClient.Refund(
+	context.Background(),
+	p.ID,
+	"refund_idempotency_key",
+	&payment.RefundParams{
+		Amount: 1000,
 	},
 )
 ```
